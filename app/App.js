--- conflicted
+++ resolved
@@ -131,23 +131,12 @@
                 />
               </>
             )}
-<<<<<<< HEAD
+
             {user.role === 'admin' && (
               <Stack.Screen
                 name="AdminDashboard"
                 component={AdminDashboardScreen}
               />
-=======
-            {(user.role === 'admin' || user.role === 'moderator') && (
-              <>
-                <Stack.Screen name="AdminDashboard" component={AdminDashboardScreen} />
-                <Stack.Screen name="UserManagement" component={UserManagementScreen} />
-                <Stack.Screen name="ContentModeration" component={ContentModerationScreen} />
-                <Stack.Screen name="SystemSettings" component={SystemSettingsScreen} />
-                <Stack.Screen name="Reports" component={ReportsScreen} />
-                <Stack.Screen name="FlaggedContent" component={FlaggedContentScreen} />
-              </>
->>>>>>> 3e552653
             )}
           </>
         ) : (
