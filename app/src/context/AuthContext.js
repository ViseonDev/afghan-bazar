import React, { createContext, useContext, useState, useEffect } from 'react';
import { getItem, setItem, removeItem } from '../services/storage';
import { showMessage } from 'react-native-flash-message';
import { authAPI } from '../services/api';

const AuthContext = createContext();

export const useAuth = () => {
  const context = useContext(AuthContext);
  if (!context) {
    throw new Error('useAuth must be used within an AuthProvider');
  }
  return context;
};

export const AuthProvider = ({ children }) => {
  const [user, setUser] = useState(null);
  const [token, setToken] = useState(null);
  const [isLoading, setIsLoading] = useState(true);

  useEffect(() => {
    checkAuthState();
  }, []);

  const checkAuthState = async () => {
    try {
<<<<<<< HEAD
      const storedToken = await AsyncStorage.getItem('token');
      const storedUser = await AsyncStorage.getItem('user');

=======
      const storedToken = await getItem('token');
      const storedUser = await getItem('user');
      
>>>>>>> 3e552653
      if (storedToken && storedUser) {
        setToken(storedToken);
        setUser(JSON.parse(storedUser));
      }
    } catch (error) {
      console.error('Error checking auth state:', error);
    } finally {
      setIsLoading(false);
    }
  };

  const login = async (email, password) => {
    try {
      setIsLoading(true);

      const response = await authAPI.login(email, password);

      if (response.success) {
        const { token: newToken, user: newUser } = response;
<<<<<<< HEAD

        await AsyncStorage.setItem('token', newToken);
        await AsyncStorage.setItem('user', JSON.stringify(newUser));

=======
        
        await setItem('token', newToken);
        await setItem('user', JSON.stringify(newUser));
        
>>>>>>> 3e552653
        setToken(newToken);
        setUser(newUser);

        showMessage({
          message: 'Login Successful',
          description: 'Welcome back!',
          type: 'success',
        });

        return { success: true };
      } else {
        showMessage({
          message: 'Login Failed',
          description: response.error || 'Invalid credentials',
          type: 'danger',
        });
        return { success: false, error: response.error };
      }
    } catch (error) {
      console.error('Login error:', error);
      showMessage({
        message: 'Login Failed',
        description: 'Network error. Please try again.',
        type: 'danger',
      });
      return { success: false, error: 'Network error' };
    } finally {
      setIsLoading(false);
    }
  };

  const register = async (userData) => {
    try {
      setIsLoading(true);

      const response = await authAPI.register(userData);

      if (response.success) {
        const { token: newToken, user: newUser } = response;
<<<<<<< HEAD

        await AsyncStorage.setItem('token', newToken);
        await AsyncStorage.setItem('user', JSON.stringify(newUser));

=======
        
        await setItem('token', newToken);
        await setItem('user', JSON.stringify(newUser));
        
>>>>>>> 3e552653
        setToken(newToken);
        setUser(newUser);

        showMessage({
          message: 'Registration Successful',
          description: 'Welcome to Afghanistan Marketplace!',
          type: 'success',
        });

        return { success: true };
      } else {
        showMessage({
          message: 'Registration Failed',
          description: response.error || 'Please try again',
          type: 'danger',
        });
        return { success: false, error: response.error };
      }
    } catch (error) {
      console.error('Registration error:', error);
      showMessage({
        message: 'Registration Failed',
        description: 'Network error. Please try again.',
        type: 'danger',
      });
      return { success: false, error: 'Network error' };
    } finally {
      setIsLoading(false);
    }
  };

  const logout = async () => {
    try {
      setIsLoading(true);

      // Call logout API if needed
      if (token) {
        await authAPI.logout();
      }
<<<<<<< HEAD

      await AsyncStorage.removeItem('token');
      await AsyncStorage.removeItem('user');

=======
      
      await removeItem('token');
      await removeItem('user');
      
>>>>>>> 3e552653
      setToken(null);
      setUser(null);

      showMessage({
        message: 'Logged Out',
        description: 'See you again soon!',
        type: 'info',
      });
    } catch (error) {
      console.error('Logout error:', error);
    } finally {
      setIsLoading(false);
    }
  };

  const updateProfile = async (profileData) => {
    try {
      setIsLoading(true);

      const response = await authAPI.updateProfile(profileData);

      if (response.success) {
        const updatedUser = response.user;
<<<<<<< HEAD

        await AsyncStorage.setItem('user', JSON.stringify(updatedUser));
=======
        
        await setItem('user', JSON.stringify(updatedUser));
>>>>>>> 3e552653
        setUser(updatedUser);

        showMessage({
          message: 'Profile Updated',
          description: 'Your profile has been updated successfully.',
          type: 'success',
        });

        return { success: true };
      } else {
        showMessage({
          message: 'Update Failed',
          description: response.error || 'Please try again',
          type: 'danger',
        });
        return { success: false, error: response.error };
      }
    } catch (error) {
      console.error('Profile update error:', error);
      showMessage({
        message: 'Update Failed',
        description: 'Network error. Please try again.',
        type: 'danger',
      });
      return { success: false, error: 'Network error' };
    } finally {
      setIsLoading(false);
    }
  };

  const value = {
    user,
    token,
    isLoading,
    login,
    register,
    logout,
    updateProfile,
    checkAuthState,
  };

  return <AuthContext.Provider value={value}>{children}</AuthContext.Provider>;
};<|MERGE_RESOLUTION|>--- conflicted
+++ resolved
@@ -24,15 +24,8 @@
 
   const checkAuthState = async () => {
     try {
-<<<<<<< HEAD
       const storedToken = await AsyncStorage.getItem('token');
       const storedUser = await AsyncStorage.getItem('user');
-
-=======
-      const storedToken = await getItem('token');
-      const storedUser = await getItem('user');
-      
->>>>>>> 3e552653
       if (storedToken && storedUser) {
         setToken(storedToken);
         setUser(JSON.parse(storedUser));
@@ -52,17 +45,9 @@
 
       if (response.success) {
         const { token: newToken, user: newUser } = response;
-<<<<<<< HEAD
-
         await AsyncStorage.setItem('token', newToken);
         await AsyncStorage.setItem('user', JSON.stringify(newUser));
-
-=======
         
-        await setItem('token', newToken);
-        await setItem('user', JSON.stringify(newUser));
-        
->>>>>>> 3e552653
         setToken(newToken);
         setUser(newUser);
 
@@ -102,17 +87,10 @@
 
       if (response.success) {
         const { token: newToken, user: newUser } = response;
-<<<<<<< HEAD
 
         await AsyncStorage.setItem('token', newToken);
         await AsyncStorage.setItem('user', JSON.stringify(newUser));
 
-=======
-        
-        await setItem('token', newToken);
-        await setItem('user', JSON.stringify(newUser));
-        
->>>>>>> 3e552653
         setToken(newToken);
         setUser(newUser);
 
@@ -152,17 +130,10 @@
       if (token) {
         await authAPI.logout();
       }
-<<<<<<< HEAD
-
+      
       await AsyncStorage.removeItem('token');
       await AsyncStorage.removeItem('user');
 
-=======
-      
-      await removeItem('token');
-      await removeItem('user');
-      
->>>>>>> 3e552653
       setToken(null);
       setUser(null);
 
@@ -186,13 +157,7 @@
 
       if (response.success) {
         const updatedUser = response.user;
-<<<<<<< HEAD
-
         await AsyncStorage.setItem('user', JSON.stringify(updatedUser));
-=======
-        
-        await setItem('user', JSON.stringify(updatedUser));
->>>>>>> 3e552653
         setUser(updatedUser);
 
         showMessage({
